"""Algorithms for spectral clustering"""

# Author: Gael Varoquaux gael.varoquaux@normalesup.org
#         Brian Cheung
#         Wei LI <kuantkid@gmail.com>
# License: BSD
import warnings

import numpy as np

from ..base import BaseEstimator, ClusterMixin
from ..utils import check_random_state, as_float_array, deprecated
from ..utils.extmath import norm
from ..metrics.pairwise import rbf_kernel
from ..neighbors import kneighbors_graph
from ..manifold import spectral_embedding
from .k_means_ import k_means

def _set_diag(laplacian, value):
    from scipy import sparse
    n_nodes = laplacian.shape[0]
    # We need to put the diagonal at zero
    if not sparse.isspmatrix(laplacian):
        laplacian.flat[::n_nodes + 1] = value
    else:
        laplacian = laplacian.tocoo()
        diag_idx = (laplacian.row == laplacian.col)
        laplacian.data[diag_idx] = value
        # If the matrix has a small number of diagonals (as in the
        # case of structured matrices comming from images), the
        # dia format might be best suited for matvec products:
        n_diags = np.unique(laplacian.row - laplacian.col).size
        if n_diags <= 7:
            # 3 or less outer diagonals on each side
            laplacian = laplacian.todia()
        else:
            # csr has the fastest matvec and is thus best suited to
            # arpack
            laplacian = laplacian.tocsr()
    return laplacian


def discretize(vectors, copy=True, max_svd_restarts=30, n_iter_max=20,
               random_state=None):
    """Search for a partition matrix (clustering) which is closest to the
    eigenvector embedding.

    Parameters
    ----------
    vectors : array-like, shape: (n_samples, n_clusters)
        The embedding space of the samples.

    copy : boolean, optional, default: True
        Whether to copy vectors, or perform in-place normalization.

<<<<<<< HEAD
    mode: {None, 'arpack', 'lobpcg', or 'amg'}
        The eigenvalue decomposition strategy to use. AMG requires pyamg
        to be installed. It can be faster on very large, sparse problems,
        but may also lead to instabilities
=======
    max_svd_restarts : int, optional, default: 30
        Maximum number of attempts to restart SVD if convergence fails

    n_iter_max : int, optional, default: 30
        Maximum number of iterations to attempt in rotation and partition
        matrix search if machine precision convergence is not reached
>>>>>>> 86e8b0d2

    random_state: int seed, RandomState instance, or None (default)
        A pseudo random number generator used for the initialization of the
        of the rotation matrix

    Returns
    -------
    labels : array of integers, shape: n_samples
        The labels of the clusters.

    References
    ----------

    - Multiclass spectral clustering, 2003
      Stella X. Yu, Jianbo Shi
      http://www1.icsi.berkeley.edu/~stellayu/publication/doc/2003kwayICCV.pdf

    Notes
    -----

    The eigenvector embedding is used to iteratively search for the
    closest discrete partition.  First, the eigenvector embedding is
    normalized to the space of partition matrices. An optimal discrete
    partition matrix closest to this normalized embedding multiplied by
    an initial rotation is calculated.  Fixing this discrete partition
    matrix, an optimal rotation matrix is calculated.  These two
    calculations are performed until convergence.  The discrete partition
    matrix is returned as the clustering solution.  Used in spectral
    clustering, this method tends to be faster and more robust to random
    initialization than k-means.

    """

<<<<<<< HEAD
    from scipy import sparse
    from ..utils.arpack import eigsh
    from scipy.sparse.linalg import lobpcg
    from scipy.sparse.linalg.eigen.lobpcg.lobpcg import symeig
    try:
        from pyamg import smoothed_aggregation_solver
    except ImportError:
        if mode == "amg":
            raise ValueError("The mode was set to 'amg', but pyamg is "
                             "not available.")

    random_state = check_random_state(random_state)

    n_nodes = adjacency.shape[0]
    # XXX: Should we check that the matrices given is symmetric
    if mode is None:
        mode = 'arpack'
    elif not mode in ('arpack', 'lobpcg', 'amg'):
        raise ValueError("Unknown value for mode: '%s'."
                         "Should be 'amg' or 'arpack'" % mode)
    laplacian, dd = graph_laplacian(adjacency,
                                    normed=True, return_diag=True)
    if (mode == 'arpack'
        or not sparse.isspmatrix(laplacian)
        or n_nodes < 5 * n_components):
        # lobpcg used with mode='amg' has bugs for low number of nodes
        laplacian = _set_diag(laplacian, 0)

        # Here we'll use shift-invert mode for fast eigenvalues
        # (see http://docs.scipy.org/doc/scipy/reference/tutorial/arpack.html
        #  for a short explanation of what this means)
        # Because the normalized Laplacian has eigenvalues between 0 and 2,
        # I - L has eigenvalues between -1 and 1.  ARPACK is most efficient
        # when finding eigenvalues of largest magnitude (keyword which='LM')
        # and when these eigenvalues are very large compared to the rest.
        # For very large, very sparse graphs, I - L can have many, many
        # eigenvalues very near 1.0.  This leads to slow convergence.  So
        # instead, we'll use ARPACK's shift-invert mode, asking for the
        # eigenvalues near 1.0.  This effectively spreads-out the spectrum
        # near 1.0 and leads to much faster convergence: potentially an
        # orders-of-magnitude speedup over simply using keyword which='LA'
        # in standard mode.
        try:
            lambdas, diffusion_map = eigsh(-laplacian, k=n_components,
                                        sigma=1.0, which='LM')
            embedding = diffusion_map.T[::-1] * dd
        except RuntimeError:
            # When submatrices are exactly singular, an LU decomposition
            # in arpack fails. We fallback to lobpcg
            mode = "lobpcg"

    if mode == 'amg':
        # Use AMG to get a preconditioner and speed up the eigenvalue
        # problem.
        laplacian = laplacian.astype(np.float)  # lobpcg needs native floats
        ml = smoothed_aggregation_solver(laplacian.tocsr())
        M = ml.aspreconditioner()
        X = random_state.rand(laplacian.shape[0], n_components)
        #X[:, 0] = 1. / dd.ravel()
        X[:, 0] = dd.ravel()
        lambdas, diffusion_map = lobpcg(laplacian, X, M=M, tol=1.e-12,
                                        largest=False)
        embedding = diffusion_map.T * dd
        if embedding.shape[0] == 1:
            raise ValueError
    elif mode == "lobpcg":
        laplacian = laplacian.astype(np.float)  # lobpcg needs native floats
        if n_nodes < 5 * n_components + 1:
            # lobpcg will fallback to symeig, so we short circuit it
            if sparse.isspmatrix(laplacian):
                laplacian = laplacian.todense()
            lambdas, diffusion_map = symeig(laplacian)
            embedding = diffusion_map.T[:n_components] * dd
        else:
            laplacian = laplacian.astype(np.float)  # lobpcg needs native floats
            laplacian = _set_diag(laplacian, 1)
            # We increase the number of eigenvectors requested, as lobpcg
            # doesn't behave well in low dimension
            X = random_state.rand(laplacian.shape[0], n_components + 1)
            X[:, 0] = dd.ravel()
            lambdas, diffusion_map = lobpcg(laplacian, X, tol=1e-15,
                                            largest=False, maxiter=2000)
            embedding = diffusion_map.T[:n_components] * dd
            if embedding.shape[0] == 1:
                raise ValueError
    return embedding
=======
    from scipy.sparse import csc_matrix
    from scipy.linalg import LinAlgError

    random_state = check_random_state(random_state)

    vectors = as_float_array(vectors, copy=copy)

    eps = np.finfo(float).eps
    n_samples, n_components = vectors.shape

    # Normalize the eigenvectors to an equal length of a vector of ones.
    # Reorient the eigenvectors to point in the negative direction with respect
    # to the first element.  This may have to do with constraining the
    # eigenvectors to lie in a specific quadrant to make the discretization
    # search easier.
    norm_ones = np.sqrt(n_samples)
    for i in range(vectors.shape[1]):
        vectors[:, i] = (vectors[:, i] / norm(vectors[:, i])) \
            * norm_ones
        if vectors[0, i] != 0:
            vectors[:, i] = -1 * vectors[:, i] * np.sign(vectors[0, i])

    # Normalize the rows of the eigenvectors.  Samples should lie on the unit
    # hypersphere centered at the origin.  This transforms the samples in the
    # embedding space to the space of partition matrices.
    vectors = vectors / np.sqrt((vectors ** 2).sum(axis=1))[:, np.newaxis]

    svd_restarts = 0
    has_converged = False

    # If there is an exception we try to randomize and rerun SVD again
    # do this max_svd_restarts times.
    while (svd_restarts < max_svd_restarts) and not has_converged:

        # Initialize first column of rotation matrix with a row of the
        # eigenvectors
        rotation = np.zeros((n_components, n_components))
        rotation[:, 0] = vectors[random_state.randint(n_samples), :].T

        # To initialize the rest of the rotation matrix, find the rows
        # of the eigenvectors that are as orthogonal to each other as
        # possible
        c = np.zeros(n_samples)
        for j in range(1, n_components):
            # Accumulate c to ensure row is as orthogonal as possible to
            # previous picks as well as current one
            c += np.abs(np.dot(vectors, rotation[:, j - 1]))
            rotation[:, j] = vectors[c.argmin(), :].T

        last_objective_value = 0.0
        n_iter = 0

        while not has_converged:
            n_iter += 1

            t_discrete = np.dot(vectors, rotation)

            labels = t_discrete.argmax(axis=1)
            vectors_discrete = csc_matrix(
                (np.ones(len(labels)), (np.arange(0, n_samples), labels)),
                shape=(n_samples, n_components))

            t_svd = vectors_discrete.T * vectors

            try:
                U, S, Vh = np.linalg.svd(t_svd)
                svd_restarts += 1
            except LinAlgError:
                print "SVD did not converge, randomizing and trying again"
                break

            ncut_value = 2.0 * (n_samples - S.sum())
            if ((abs(ncut_value - last_objective_value) < eps) or
               (n_iter > n_iter_max)):
                has_converged = True
            else:
                # otherwise calculate rotation and continue
                last_objective_value = ncut_value
                rotation = np.dot(Vh.T, U.T)

    if not has_converged:
        raise LinAlgError('SVD did not converge')
    return labels
>>>>>>> 86e8b0d2


def spectral_clustering(affinity, n_clusters=8, n_components=None,
                        eigen_solver=None, random_state=None, n_init=10,
                        k=None, eigen_tol=0.0,
                        assign_labels='kmeans',
                        mode=None):
    """Apply clustering to a projection to the normalized laplacian.

    In practice Spectral Clustering is very useful when the structure of
    the individual clusters is highly non-convex or more generally when
    a measure of the center and spread of the cluster is not a suitable
    description of the complete cluster. For instance when clusters are
    nested circles on the 2D plan.

    If affinity is the adjacency matrix of a graph, this method can be
    used to find normalized graph cuts.

    Parameters
    -----------
    affinity: array-like or sparse matrix, shape: (n_samples, n_samples)
        The affinity matrix describing the relationship of the samples to
        embed. **Must be symetric**.

        Possible examples:
          - adjacency matrix of a graph,
          - heat kernel of the pairwise distance matrix of the samples,
          - symmetic k-nearest neighbours connectivity matrix of the samples.

    n_clusters: integer, optional
        Number of clusters to extract.

    n_components: integer, optional, default is k
        Number of eigen vectors to use for the spectral embedding

    eigen_solver: {None, 'arpack' or 'amg'}
        The eigenvalue decomposition strategy to use. AMG requires pyamg
        to be installed. It can be faster on very large, sparse problems,
        but may also lead to instabilities

    random_state: int seed, RandomState instance, or None (default)
        A pseudo random number generator used for the initialization
        of the lobpcg eigen vectors decomposition when eigen_solver == 'amg'
        and by the K-Means initialization.

    n_init: int, optional, default: 10
        Number of time the k-means algorithm will be run with different
        centroid seeds. The final results will be the best output of
        n_init consecutive runs in terms of inertia.

    eigen_tol : float, optional, default: 0.0
        Stopping criterion for eigendecomposition of the Laplacian matrix
        when using arpack eigen_solver.

    assign_labels : {'kmeans', 'discretize'}, default: 'kmeans'
        The strategy to use to assign labels in the embedding
        space.  There are two ways to assign labels after the laplacian
        embedding.  k-means can be applied and is a popular choice. But it can
        also be sensitive to initialization. Discretization is another
        approach which is less sensitive to random initialization.

    Returns
    -------
    labels: array of integers, shape: n_samples
        The labels of the clusters.

    References
    ----------

    - Normalized cuts and image segmentation, 2000
      Jianbo Shi, Jitendra Malik
      http://citeseer.ist.psu.edu/viewdoc/summary?doi=10.1.1.160.2324

    - A Tutorial on Spectral Clustering, 2007
      Ulrike von Luxburg
      http://citeseerx.ist.psu.edu/viewdoc/summary?doi=10.1.1.165.9323

    - Multiclass spectral clustering, 2003
      Stella X. Yu, Jianbo Shi
      http://www1.icsi.berkeley.edu/~stellayu/publication/doc/2003kwayICCV.pdf

    Notes
    ------
    The graph should contain only one connect component, elsewhere
    the results make little sense.

    This algorithm solves the normalized cut for k=2: it is a
    normalized spectral clustering.
    """
    if not assign_labels in ('kmeans', 'discretize'):
        raise ValueError("The 'assign_labels' parameter should be "
                         "'kmeans' or 'discretize', but '%s' was given"
                         % assign_labels)

    if not k is None:
        warnings.warn("'k' was renamed to n_clusters and will "
                      "be removed in 0.15.",
                      DeprecationWarning)
        n_clusters = k
    if not mode is None:
        warnings.warn("'mode' was renamed to eigen_solver "
                      "and will be removed in 0.15.",
                      DeprecationWarning)
        eigen_solver = mode

    random_state = check_random_state(random_state)
    n_components = n_clusters if n_components is None else n_components
    maps = spectral_embedding(affinity, n_components=n_components,
                              eigen_solver=eigen_solver,
                              random_state=random_state,
                              eigen_tol=eigen_tol, drop_first=False)

    if assign_labels == 'kmeans':
        _, labels, _ = k_means(maps, n_clusters, random_state=random_state,
                               n_init=n_init)
    else:
        labels = discretize(maps, random_state=random_state)

    return labels


class SpectralClustering(BaseEstimator, ClusterMixin):
    """Apply clustering to a projection to the normalized laplacian.

    In practice Spectral Clustering is very useful when the structure of
    the individual clusters is highly non-convex or more generally when
    a measure of the center and spread of the cluster is not a suitable
    description of the complete cluster. For instance when clusters are
    nested circles on the 2D plan.

    If affinity is the adjacency matrix of a graph, this method can be
    used to find normalized graph cuts.

    When calling ``fit``, an affinity matrix is constructed using either the
    Gaussian (aka RBF) kernel of the euclidean distanced ``d(X, X)``::

            np.exp(-gamma * d(X,X) ** 2)

    or a k-nearest neighbors connectivity matrix.

    Alternatively, using ``precomputed``, a user-provided affinity
    matrix can be used.

    Parameters
    -----------
    n_clusters : integer, optional
        The dimension of the projection subspace.

    affinity: string, 'nearest_neighbors', 'rbf' or 'precomputed'

    gamma: float
        Scaling factor of Gaussian (rbf) affinity kernel. Ignored for
        ``affinity='nearest_neighbors'``.

    n_neighbors: integer
        Number of neighbors to use when constructing the affinity matrix using
        the nearest neighbors method. Ignored for ``affinity='rbf'``.

    eigen_solver: {None, 'arpack' or 'amg'}
        The eigenvalue decomposition strategy to use. AMG requires pyamg
        to be installed. It can be faster on very large, sparse problems,
        but may also lead to instabilities

    random_state : int seed, RandomState instance, or None (default)
        A pseudo random number generator used for the initialization
        of the lobpcg eigen vectors decomposition when eigen_solver == 'amg'
        and by the K-Means initialization.

    n_init : int, optional, default: 10
        Number of time the k-means algorithm will be run with different
        centroid seeds. The final results will be the best output of
        n_init consecutive runs in terms of inertia.

    eigen_tol : float, optional, default: 0.0
        Stopping criterion for eigendecomposition of the Laplacian matrix
        when using arpack eigen_solver.

    assign_labels : {'kmeans', 'discretize'}, default: 'kmeans'
        The strategy to use to assign labels in the embedding
        space. There are two ways to assign labels after the laplacian
        embedding. k-means can be applied and is a popular choice. But it can
        also be sensitive to initialization. Discretization is another approach
        which is less sensitive to random initialization.

    Attributes
    ----------
    `affinity_matrix_` : array-like, shape (n_samples, n_samples)
        Affinity matrix used for clustering. Available only if after calling
        ``fit``.

    `labels_` :
        Labels of each point

    Notes
    -----
    If you have an affinity matrix, such as a distance matrix,
    for which 0 means identical elements, and high values means
    very dissimilar elements, it can be transformed in a
    similarity matrix that is well suited for the algorithm by
    applying the Gaussian (RBF, heat) kernel::

        np.exp(- X ** 2 / (2. * delta ** 2))

    Another alternative is to take a symmetric version of the k
    nearest neighbors connectivity matrix of the points.

    If the pyamg package is installed, it is used: this greatly
    speeds up computation.

    References
    ----------

    - Normalized cuts and image segmentation, 2000
      Jianbo Shi, Jitendra Malik
      http://citeseer.ist.psu.edu/viewdoc/summary?doi=10.1.1.160.2324

    - A Tutorial on Spectral Clustering, 2007
      Ulrike von Luxburg
      http://citeseerx.ist.psu.edu/viewdoc/summary?doi=10.1.1.165.9323

    - Multiclass spectral clustering, 2003
      Stella X. Yu, Jianbo Shi
      http://www1.icsi.berkeley.edu/~stellayu/publication/doc/2003kwayICCV.pdf
    """

    def __init__(self, n_clusters=8, eigen_solver=None, random_state=None,
                 n_init=10, gamma=1., affinity='rbf', n_neighbors=10, k=None,
                 eigen_tol=0.0, assign_labels='kmeans', mode=None):
        if k is not None:
            warnings.warn("'k' was renamed to n_clusters and "
                          "will be removed in 0.15.",
                          DeprecationWarning)
            n_clusters = k
        if mode is not None:
            warnings.warn("'mode' was renamed to eigen_solver and "
                          "will be removed in 0.15.",
                          DeprecationWarning)
            eigen_solver = mode

        self.n_clusters = n_clusters
        self.eigen_solver = eigen_solver
        self.random_state = random_state
        self.n_init = n_init
        self.gamma = gamma
        self.affinity = affinity
        self.n_neighbors = n_neighbors
        self.eigen_tol = eigen_tol
        self.assign_labels = assign_labels

    def fit(self, X):
        """Creates an affinity matrix for X using the selected affinity,
        then applies spectral clustering to this affinity matrix.

        Parameters
        ----------
        X : array-like or sparse matrix, shape (n_samples, n_features)
            OR, if affinity==`precomputed`, a precomputed affinity
            matrix of shape (n_samples, n_samples)
        """
        if X.shape[0] == X.shape[1] and self.affinity != "precomputed":
            warnings.warn("The spectral clustering API has changed. ``fit``"
                          "now constructs an affinity matrix from data. To use"
                          " a custom affinity matrix, "
                          "set ``affinity=precomputed``.")

        if self.affinity == 'rbf':
            self.affinity_matrix_ = rbf_kernel(X, gamma=self.gamma)

        elif self.affinity == 'nearest_neighbors':
            connectivity = kneighbors_graph(X, n_neighbors=self.n_neighbors)
            self.affinity_matrix_ = 0.5 * (connectivity + connectivity.T)
        elif self.affinity == 'precomputed':
            self.affinity_matrix_ = X
        else:
            raise ValueError("Invalid 'affinity'. Expected 'rbf', "
                             "'nearest_neighbors' or 'precomputed', got '%s'."
                             % self.affinity)

        random_state = check_random_state(self.random_state)
        self.labels_ = spectral_clustering(self.affinity_matrix_,
                                           n_clusters=self.n_clusters,
                                           eigen_solver=self.eigen_solver,
                                           random_state=random_state,
                                           n_init=self.n_init,
                                           eigen_tol=self.eigen_tol,
                                           assign_labels=self.assign_labels)
        return self

    @property
    def _pairwise(self):
        return self.affinity == "precomputed"

    @property
    @deprecated("'mode' was renamed to eigen_solver and will be removed in"
                " 0.15.")
    def mode(self):
        return self.eigen_solver

    @property
    @deprecated("'k' was renamed to n_clusters and will be removed in"
                " 0.15.")
    def k(self):
        return self.n_clusters<|MERGE_RESOLUTION|>--- conflicted
+++ resolved
@@ -16,29 +16,6 @@
 from ..manifold import spectral_embedding
 from .k_means_ import k_means
 
-def _set_diag(laplacian, value):
-    from scipy import sparse
-    n_nodes = laplacian.shape[0]
-    # We need to put the diagonal at zero
-    if not sparse.isspmatrix(laplacian):
-        laplacian.flat[::n_nodes + 1] = value
-    else:
-        laplacian = laplacian.tocoo()
-        diag_idx = (laplacian.row == laplacian.col)
-        laplacian.data[diag_idx] = value
-        # If the matrix has a small number of diagonals (as in the
-        # case of structured matrices comming from images), the
-        # dia format might be best suited for matvec products:
-        n_diags = np.unique(laplacian.row - laplacian.col).size
-        if n_diags <= 7:
-            # 3 or less outer diagonals on each side
-            laplacian = laplacian.todia()
-        else:
-            # csr has the fastest matvec and is thus best suited to
-            # arpack
-            laplacian = laplacian.tocsr()
-    return laplacian
-
 
 def discretize(vectors, copy=True, max_svd_restarts=30, n_iter_max=20,
                random_state=None):
@@ -53,19 +30,12 @@
     copy : boolean, optional, default: True
         Whether to copy vectors, or perform in-place normalization.
 
-<<<<<<< HEAD
-    mode: {None, 'arpack', 'lobpcg', or 'amg'}
-        The eigenvalue decomposition strategy to use. AMG requires pyamg
-        to be installed. It can be faster on very large, sparse problems,
-        but may also lead to instabilities
-=======
     max_svd_restarts : int, optional, default: 30
         Maximum number of attempts to restart SVD if convergence fails
 
     n_iter_max : int, optional, default: 30
         Maximum number of iterations to attempt in rotation and partition
         matrix search if machine precision convergence is not reached
->>>>>>> 86e8b0d2
 
     random_state: int seed, RandomState instance, or None (default)
         A pseudo random number generator used for the initialization of the
@@ -99,94 +69,6 @@
 
     """
 
-<<<<<<< HEAD
-    from scipy import sparse
-    from ..utils.arpack import eigsh
-    from scipy.sparse.linalg import lobpcg
-    from scipy.sparse.linalg.eigen.lobpcg.lobpcg import symeig
-    try:
-        from pyamg import smoothed_aggregation_solver
-    except ImportError:
-        if mode == "amg":
-            raise ValueError("The mode was set to 'amg', but pyamg is "
-                             "not available.")
-
-    random_state = check_random_state(random_state)
-
-    n_nodes = adjacency.shape[0]
-    # XXX: Should we check that the matrices given is symmetric
-    if mode is None:
-        mode = 'arpack'
-    elif not mode in ('arpack', 'lobpcg', 'amg'):
-        raise ValueError("Unknown value for mode: '%s'."
-                         "Should be 'amg' or 'arpack'" % mode)
-    laplacian, dd = graph_laplacian(adjacency,
-                                    normed=True, return_diag=True)
-    if (mode == 'arpack'
-        or not sparse.isspmatrix(laplacian)
-        or n_nodes < 5 * n_components):
-        # lobpcg used with mode='amg' has bugs for low number of nodes
-        laplacian = _set_diag(laplacian, 0)
-
-        # Here we'll use shift-invert mode for fast eigenvalues
-        # (see http://docs.scipy.org/doc/scipy/reference/tutorial/arpack.html
-        #  for a short explanation of what this means)
-        # Because the normalized Laplacian has eigenvalues between 0 and 2,
-        # I - L has eigenvalues between -1 and 1.  ARPACK is most efficient
-        # when finding eigenvalues of largest magnitude (keyword which='LM')
-        # and when these eigenvalues are very large compared to the rest.
-        # For very large, very sparse graphs, I - L can have many, many
-        # eigenvalues very near 1.0.  This leads to slow convergence.  So
-        # instead, we'll use ARPACK's shift-invert mode, asking for the
-        # eigenvalues near 1.0.  This effectively spreads-out the spectrum
-        # near 1.0 and leads to much faster convergence: potentially an
-        # orders-of-magnitude speedup over simply using keyword which='LA'
-        # in standard mode.
-        try:
-            lambdas, diffusion_map = eigsh(-laplacian, k=n_components,
-                                        sigma=1.0, which='LM')
-            embedding = diffusion_map.T[::-1] * dd
-        except RuntimeError:
-            # When submatrices are exactly singular, an LU decomposition
-            # in arpack fails. We fallback to lobpcg
-            mode = "lobpcg"
-
-    if mode == 'amg':
-        # Use AMG to get a preconditioner and speed up the eigenvalue
-        # problem.
-        laplacian = laplacian.astype(np.float)  # lobpcg needs native floats
-        ml = smoothed_aggregation_solver(laplacian.tocsr())
-        M = ml.aspreconditioner()
-        X = random_state.rand(laplacian.shape[0], n_components)
-        #X[:, 0] = 1. / dd.ravel()
-        X[:, 0] = dd.ravel()
-        lambdas, diffusion_map = lobpcg(laplacian, X, M=M, tol=1.e-12,
-                                        largest=False)
-        embedding = diffusion_map.T * dd
-        if embedding.shape[0] == 1:
-            raise ValueError
-    elif mode == "lobpcg":
-        laplacian = laplacian.astype(np.float)  # lobpcg needs native floats
-        if n_nodes < 5 * n_components + 1:
-            # lobpcg will fallback to symeig, so we short circuit it
-            if sparse.isspmatrix(laplacian):
-                laplacian = laplacian.todense()
-            lambdas, diffusion_map = symeig(laplacian)
-            embedding = diffusion_map.T[:n_components] * dd
-        else:
-            laplacian = laplacian.astype(np.float)  # lobpcg needs native floats
-            laplacian = _set_diag(laplacian, 1)
-            # We increase the number of eigenvectors requested, as lobpcg
-            # doesn't behave well in low dimension
-            X = random_state.rand(laplacian.shape[0], n_components + 1)
-            X[:, 0] = dd.ravel()
-            lambdas, diffusion_map = lobpcg(laplacian, X, tol=1e-15,
-                                            largest=False, maxiter=2000)
-            embedding = diffusion_map.T[:n_components] * dd
-            if embedding.shape[0] == 1:
-                raise ValueError
-    return embedding
-=======
     from scipy.sparse import csc_matrix
     from scipy.linalg import LinAlgError
 
@@ -270,7 +152,6 @@
     if not has_converged:
         raise LinAlgError('SVD did not converge')
     return labels
->>>>>>> 86e8b0d2
 
 
 def spectral_clustering(affinity, n_clusters=8, n_components=None,
